import { Browser, BrowserContext, Page } from '@playwright/test'


export type Meeting = {
    page: Page
    backgroundPage: Page
    browser: Browser
    meetingTimeoutInterval: NodeJS.Timeout
}

export type SpeechToTextProvider = 'Default' | 'Gladia' | 'RunPod'
export type RecordingMode = 'speaker_view' | 'gallery_view' | 'audio_only'

export interface MeetingProviderInterface {
    openMeetingPage(
        browserContext: BrowserContext,
        link: string,
        streaming_input: string | undefined,
    ): Promise<Page>
    joinMeeting(
        page: Page,
        cancelCheck: () => boolean,
        meetingParams: MeetingParams,
    ): Promise<void>
    findEndMeeting(
        meetingParams: MeetingParams,
        page: Page,
        // cancellationToken: CancellationToken,
    ): Promise<boolean>
    parseMeetingUrl(
        meeting_url: string,
    ): Promise<{ meetingId: string; password: string }>
    getMeetingLink(
        meeting_id: string,
        _password: string,
        _role: number,
        _bot_name: string,
        _enter_message?: string,
    ): string
    closeMeeting(page: Page): Promise<void>
}

export type MeetingParams = {
    id: string
    use_my_vocabulary: boolean
    meeting_url: string
    user_token: string
    bot_name: string
    user_id: number
    session_id: string
    email: string
    meetingProvider: MeetingProvider
    event?: { id: number }
    agenda?: any
    bot_branding: boolean
    has_installed_extension: boolean
    custom_branding_bot_path?: string
    vocabulary: string[]
    force_lang: boolean
    translation_lang?: string
    speech_to_text_provider?: SpeechToTextProvider
    speech_to_text_api_key?: string
    streaming_input?: string
    streaming_output?: string
    streaming_audio_frequency?: number
    bot_uuid: string
    enter_message?: string
    bots_api_key: string
    bots_webhook_url?: string
    recording_mode: RecordingMode
    local_recording_server_location: string
    automatic_leave: {
        // The number of seconds after which the bot will automatically leave the call, if it has not been let in from the waiting room.
        waiting_room_timeout: number
        // The number of seconds after which the bot will automatically leave the call, if it has joined the meeting but no other participant has joined.
        noone_joined_timeout: number
        // The number of seconds after which the bot will automatically leave the call, if there were other participants in the call who have all left.
        // everyone_left_timeout?: number
        // The number of seconds after which the bot will automatically leave the call, if it has joined the call but not started recording.
        // in_call_not_recording_timeout?: number
        // The number of seconds after which the bot will automatically leave the call, if it has joined the call and started recording it. This can be used to enforce a maximum recording time limit for a bot. There is no default value for this parameter, meaning a bot will continue to record for as long as the meeting lasts.
        // in_call_recording_timeout?: number
        // The number of seconds after which the bot will automatically leave the call, if it has joined the call but has not started recording. For e.g This can occur due to bot being denied permission to record(Zoom meetings).
        // recording_permission_denied_timeout?: number
    }
    mp4_s3_path: string
    extra?: any
}

export class CancellationToken {
    isCancellationRequested: boolean
    timeInSec: number
    timeout: NodeJS.Timeout
    constructor(timeInSec: number) {
        this.isCancellationRequested = false
        this.timeInSec = timeInSec
        this.timeout = setTimeout(() => this.cancel(), this.timeInSec * 1000)
    }
    cancel() {
        this.isCancellationRequested = true
    }
    reset() {
        clearTimeout(this.timeout)
        this.timeout = setTimeout(() => this.cancel(), this.timeInSec * 1000)
    }
}

export type StopRecordParams = {
    meeting_url: string
    user_id: number
}

export type MessageToBroadcast = {
    message_type: string
    data: object
}

export type SpeakerData = {
    name: string
    id: number
    timestamp: number
    isSpeaking: boolean
}

export interface MessageData {
    msg: SpeakerData[]
}
export type MeetingProvider = 'Meet' | 'Teams' | 'Zoom'

export enum RecordingApprovalState {
    WAITING = 'WAITING',
    ENABLE = 'ENABLE',
    DISABLE = 'DISABLE',
}

export class JoinError extends Error {
    details?: any

    constructor(message: string, details?: any) {
        super(message)
        this.name = 'JoinError'
        this.details = details
    }
}

export enum JoinErrorCode {
    CannotJoinMeeting = 'CannotJoinMeeting',
    BotNotAccepted = 'BotNotAccepted',
<<<<<<< HEAD
    BotRemoved = 'BotRemovedwefwef',
=======
    BotRemoved = 'BotRemoved',
>>>>>>> 8fc00a21
    ApiRequest = 'ApiRequest',
    TimeoutWaitingToStart = 'TimeoutWaitingToStart',
    Internal = 'InternalError',
    InvalidMeetingUrl = 'InvalidMeetingUrl',
    StreamingSetupFailed = 'StreamingSetupFailed',
}<|MERGE_RESOLUTION|>--- conflicted
+++ resolved
@@ -146,11 +146,7 @@
 export enum JoinErrorCode {
     CannotJoinMeeting = 'CannotJoinMeeting',
     BotNotAccepted = 'BotNotAccepted',
-<<<<<<< HEAD
-    BotRemoved = 'BotRemovedwefwef',
-=======
     BotRemoved = 'BotRemoved',
->>>>>>> 8fc00a21
     ApiRequest = 'ApiRequest',
     TimeoutWaitingToStart = 'TimeoutWaitingToStart',
     Internal = 'InternalError',
