--- conflicted
+++ resolved
@@ -26,21 +26,11 @@
     MeetingStatus,
     SpeakerData,
 } from './types'
-<<<<<<< HEAD
+
 import { sleep } from './utils'
 
 import { VideoContext, SoundContext } from './media_context'
 import { threadId } from 'worker_threads'
-=======
-
-import { notifyApp } from './calendar'
-import { Events } from './events'
-import { VideoContext } from './media_context'
-import { MeetProvider } from './meeting/meet'
-import { TeamsProvider } from './meeting/teams'
-import { ZoomProvider } from './meeting/zoom'
-import { sleep } from './utils'
->>>>>>> e55ef0ad
 
 const RECORDING_TIMEOUT = 3600 * 4 // 4 hours
 // const RECORDING_TIMEOUT = 120 // 2 minutes for tests
