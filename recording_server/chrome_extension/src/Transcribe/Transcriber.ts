--- conflicted
+++ resolved
@@ -1,14 +1,6 @@
 import * as asyncLib from 'async'
-<<<<<<< HEAD
-import { RecognizerTranscript, sleep } from '../api'
-import { parameters } from '../background'
-import { newTranscribeQueue } from '../queue'
-import { SESSION, START_RECORD_TIMESTAMP } from '../record'
+
 import { ApiService } from '../recordingServerApi'
-import { parseGladia, recognizeGladia } from './providers/gladia'
-import { parseRunPod, recognizeRunPod } from './providers/runpod'
-=======
-import * as R from 'ramda'
 
 import { RecognizerTranscript, api } from '../api'
 import { SESSION, START_RECORD_TIMESTAMP } from '../record'
@@ -19,21 +11,11 @@
 import { parameters } from '../background'
 import { newTranscribeQueue } from '../queue'
 // import { speakerWorker } from './speakerWorker'
-import { summarizeWorker } from './summarizeWorker'
->>>>>>> e55ef0ad
+
 import { wordPosterWorker } from './wordPosterWorker'
 
 // milisseconds transcription chunk duration
 const TRANSCRIPTION_CHUNK_DURATION = 60 * 1000 * 3 // // 3 minutes
-<<<<<<< HEAD
-=======
-enum TranscriptionProvider {
-    Runpod,
-    Gladia,
-}
-const TRANSCRIPTION_PROVIDER: TranscriptionProvider =
-    TranscriptionProvider.Runpod
->>>>>>> e55ef0ad
 
 /**
  * Transcribes an audio stream using the recognizer of the underlying Node server.
