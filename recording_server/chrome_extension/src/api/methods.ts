--- conflicted
+++ resolved
@@ -3,82 +3,6 @@
 import axios from 'axios'
 import { PostableTranscript, RecognizerWord, Word } from './types'
 
-<<<<<<< HEAD
-export async function stopBot(params: { session_id: string }) {
-    try {
-        const resp = await axios({
-            method: 'POST',
-            url: `/meeting_bot/stop_record`,
-            data: params,
-        })
-        return resp.data
-    } catch (e) {
-        console.error('[stopZoom] failed to stop meeting bot session', e)
-    }
-}
-=======
-export async function getAllWorkspaces(): Promise<Workspace[]> {
-    return (await axios.get(`/workspaces`)).data
-}
-export async function getAgendaWithId(id: number): Promise<Agenda> {
-    return (await axios.get(`/agendas/with_id/${id}`)).data
-}
-
-export async function startRecordingSession(): Promise<number> {
-    const data = (
-        await axios({
-            method: 'POST',
-            url: `${API_BOT_BASEURL}/video/start_recording_session`,
-        })
-    ).data
-    return parseInt(data)
-}
-
-export async function destroyRecordingSession(
-    sessionId: number,
-    projectId: number | undefined,
-    doNotSetUploading: boolean,
-    botId: string | undefined,
-) {
-    await axios({
-        method: 'POST',
-        url: `${API_BOT_BASEURL}/video/destroy_recording_session`,
-        params: {
-            session_id: sessionId,
-            project_id: projectId,
-            do_not_set_uploading: doNotSetUploading,
-            bot_id: botId,
-        },
-    })
-}
-
-export async function uploadVideoChunk(
-    data: File,
-    isFinal: boolean,
-    sessionId: number,
-    index: number,
-    projectId: number,
-    audioOnly: boolean,
-): Promise<string> {
-    // -1 is the id of the "screen" of audio only
-    let resp
-    resp = await axios({
-        method: 'POST',
-        url: `${API_BOT_BASEURL}/video/upload_chunk?is_final=${isFinal}&session_id=${sessionId}&index=${index}&audio_only=${audioOnly}&project_id=${projectId}`,
-        data: data,
-        raxConfig: {
-            retry: 5,
-        },
-    })
-    return resp.data
-}
-
-export type ExtractAudioAndImageResponse = {
-    audio_s3_path: string
-    image_s3_path: string
-}
-
->>>>>>> a7b5cd05
 export type ExtractPreview = {
     s3_path: string
 }
